# Module to use OpenAI language models.
from langchain.llms import OpenAI
# Importing the function to load environment variables from a .env file.
from dotenv import load_dotenv
# Module to create prompt templates for language models.
from langchain import PromptTemplate
# Module to create chains linking language models and prompt templates.
from langchain.chains import LLMChain
# Module to load and process YouTube videos.
from langchain.document_loaders import YoutubeLoader
# Module to split text into manageable chunks.
from langchain.text_splitter import RecursiveCharacterTextSplitter
# Module to create and manage vector stores using FAISS.
from langchain.vectorstores import FAISS


# Loading environment variables from a .env file.
load_dotenv()

# Creating an instance of the OpenAIEmbeddings class to generate embeddings for text data.
<<<<<<< HEAD
embeddings = OpenAIEmbeddings()


def create_vector_db_from_youtube_url(video_url: str) -> FAISS:
    # Create a loader object to fetch the YouTube video transcript.
    loader = YoutubeLoader.from_youtube_url(video_url)

    # Load the transcript of the YouTube video.
    transcript = loader.load()

    # Create a text splitter to divide the transcript into smaller chunks.
    # chunk_size is the maximum size of each chunk, and chunk_overlap is the overlap between chunks.
    text_splitter = RecursiveCharacterTextSplitter(chunk_size = 1000, chunk_overlap = 100)

    # Split the transcript into smaller, manageable chunks.
    docs = text_splitter.split_documents(transcript)

    # Create a FAISS vector store from the document chunks, using the specified embeddings.
    db = FAISS.from_documents(docs, embeddings)

    # Return the FAISS vector store containing the embedded document chunks.
    return db


def get_response_from_query(db, query, k = 4):
    # Search the query-relevant documents
    docs = db.similarity_search(query, k = k)

    # Combine the page content of the retrieved documents into a single string
    docs_page_content = " ".join([d.page_content for d in docs])

    # Initialize the OpenAI language model with specific parameters
    llm_OpenAI = OpenAI(temperature = 0.8)

    # Define the prompt template for the language model
    prompt_template = PromptTemplate(
        input_variables = ['question', 'docs'],
        template = """
        You are a helpful YouTube assistant that can answer questions about videos based on the video's transcript.

        Answer the following question: {question}
        By searching the following video transcript: {docs}

        Only use the factual information from the transcript to answer the question.

        If you feel like you don't have enough information to answer the question, say "I don't know".

        Your answers should be detailed.
        """
    )

    # Create a language model chain with the defined prompt template
    chain = LLMChain(llm = llm_OpenAI, prompt = prompt_template)

    # Generate the response using the language model chain
    response = chain.run(question = query, docs = docs_page_content)
    response = response.replace("\n", "")

    return response
=======
embeddings = OpenAIEmbeddings()
>>>>>>> 13f2ccc1
<|MERGE_RESOLUTION|>--- conflicted
+++ resolved
@@ -18,7 +18,6 @@
 load_dotenv()
 
 # Creating an instance of the OpenAIEmbeddings class to generate embeddings for text data.
-<<<<<<< HEAD
 embeddings = OpenAIEmbeddings()
 
 
@@ -78,6 +77,3 @@
     response = response.replace("\n", "")
 
     return response
-=======
-embeddings = OpenAIEmbeddings()
->>>>>>> 13f2ccc1
